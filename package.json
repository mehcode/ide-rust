--- conflicted
+++ resolved
@@ -18,11 +18,8 @@
     "atom": ">=1.21.0"
   },
   "dependencies": {
-<<<<<<< HEAD
     "atom-languageclient": "^0.6.6",
-=======
     "atom-languageclient": "^0.6.7",
->>>>>>> f91cea48
     "atom-package-deps": "^4.6.0",
     "toml": "^2.3.3",
     "underscore-plus": "^1.6.6"
